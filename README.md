--- conflicted
+++ resolved
@@ -6,16 +6,10 @@
 
 - 🤖 **智能 AI 分析**：使用 DeepSeek AI 深度分析小说文本，提取场景、角色、对话和叙述
 - ✨ 自动解析小说章节和段落
-- 🤖 **AI 智能分析**：使用 DeepSeek AI 深度分析小说，提取场景、角色、对话和叙述
 - 👥 智能提取小说角色并保持角色一致性
-<<<<<<< HEAD
 - 🎭 **角色立绘生成**：为每个主要角色生成稳定的外观设定和立绘
 - 🎬 **多镜头分镜**：对每一幕剧情生成 3-5 个不同角度的场景图片（特写、中景、全景等）
 - 🎨 使用 AI 生成场景图片（支持七牛 Gemini 和 OpenAI DALL-E 3）
-=======
-- 🎭 **角色立绘生成**：为每个角色生成稳定的外观设定和角色立绘
-- 🎨 使用 AI 生成场景图片（七牛 Gemini/DALL-E 3）
->>>>>>> 657d0286
 - 🗣️ 自动生成中文语音配音（Google TTS）
 - 🎥 **视频生成**：支持将场景图片转换为视频（可选）
 - 📝 图文结合，文字叠加在图片上
@@ -104,7 +98,6 @@
   project_metadata.json  # 整个项目的元数据
 ```
 
-<<<<<<< HEAD
 ### AI 分镜模式输出
 
 ```
@@ -125,20 +118,6 @@
   project_metadata.json  # 整个项目的元数据
 ```
 
-## 工作原理
-
-### 传统模式
-
-1. **小说解析**：使用正则表达式解析章节和段落
-2. **角色提取**：基于词频分析提取主要角色（出现3次以上）
-3. **角色管理**：为每个角色分配唯一的种子值，确保生成的图片中角色外观一致
-4. **场景生成**：
-   - 为每个段落生成对应的场景图片
-   - 识别段落中出现的角色
-   - 使用图像生成 API 生成场景图片
-   - 将文字叠加到图片上
-   - 使用 gTTS 生成语音配音
-=======
 ## 工作原理（第三版优化流程）
 
 ### 第一阶段：AI 文本分析
@@ -148,56 +127,26 @@
   - **人物 (Characters)**：角色名称、外貌、性格特征
   - **对话 (Dialogues)**：角色对话内容
   - **叙述 (Narration)**：旁白和描述性文本
+  - **分镜脚本 (Storyboard)**：为每个场景生成 3-5 个不同镜头描述
 
 ### 第二阶段：角色立绘生成
 - 根据 AI 分析的角色信息生成稳定的外观设定
 - 为每个角色生成「角色立绘」（character portrait）
 - 确保角色在所有场景中保持一致的外观
 
-### 第三阶段：场景画面生成
-- 根据 AI 分析的剧情信息生成对应画面
-- 为每一幕剧情生成高质量场景图像
+### 第三阶段：多镜头场景生成
+- 根据 AI 分析的剧情信息和分镜脚本生成对应画面
+- 为每一幕剧情生成 3-5 张不同角度的场景图片
+- 支持多种镜头类型：特写、中景、全景、过肩镜头等
 - 结合角色立绘信息，确保场景中角色准确呈现
+- 生成的多张图片可直接作为分镜素材使用
 - 将文字叠加到图片上
 - 使用 gTTS 生成语音配音
->>>>>>> 657d0286
-
-### AI 智能分析模式（推荐）
-
-1. **🤖 AI 文本分析**：
-   - 使用七牛 DeepSeek AI 模型深度分析小说文本
-   - 提取结构化信息：
-     - **场景 (Scenes)**：场景描述、地点、时间
-     - **人物 (Characters)**：角色名称、外貌、性格特征
-     - **对话 (Dialogues)**：角色对话内容
-     - **叙述 (Narration)**：旁白和描述性文本
-     - **分镜脚本 (Storyboard)**：为每个场景生成 3-5 个不同镜头描述
-   - 支持大文本自动分块处理
-
-2. **🎭 角色立绘生成**：
-   - 根据 AI 分析的角色信息生成稳定的外观设定
-   - 为每个主要角色生成「角色立绘」
-   - 使用 AI 生成的外貌和性格描述创建一致的角色形象
-
-3. **🎬 多镜头场景生成**：
-   - 使用 AI 提取的分镜脚本生成多个场景图片
-   - 每个场景包含不同视角：
-     - 特写镜头（Close-up）
-     - 中景镜头（Medium Shot）
-     - 全景镜头（Wide Shot）
-     - 过肩镜头（Over-the-shoulder）
-   - 结合角色立绘信息，确保场景中角色准确呈现
-   - 生成的多张图片可作为分镜素材
 
 ## 核心模块
 
-<<<<<<< HEAD
+- `novel_analyzer.py` - **AI 小说分析器（使用 DeepSeek AI）**
 - `novel_parser.py` - 小说解析器（传统模式）
-- `novel_analyzer.py` - **AI 小说分析器（使用 DeepSeek AI）**
-=======
-- `novel_analyzer.py` - **AI 文本分析器**（使用 DeepSeek 模型）
-- `novel_parser.py` - 小说解析器
->>>>>>> 657d0286
 - `character_manager.py` - 角色管理器
 - `image_generator.py` - 图片生成器（支持七牛 Gemini 和 OpenAI DALL-E 3）
 - `tts_generator.py` - 语音生成器（基于 Google TTS）
